--- conflicted
+++ resolved
@@ -10,12 +10,8 @@
 import { Logger } from './logger.js';
 import { ExecuteScriptInputSchema, GetScriptingTipsInputSchema, AXQueryInputSchema } from './schemas.js';
 import { ScriptExecutor } from './ScriptExecutor.js';
-<<<<<<< HEAD
+import { AXQueryExecutor } from './AXQueryExecutor.js';
 import type { ScriptExecutionError, ExecuteScriptResponse }  from './types.js';
-=======
-import { AXQueryExecutor } from './AXQueryExecutor.js';
-import type { ScriptExecutionError }  from './types.js';
->>>>>>> 18f28ba8
 // import pkg from '../package.json' with { type: 'json' }; // Import package.json // REMOVED
 import { getKnowledgeBase, getScriptingTipsService, conditionallyInitializeKnowledgeBase } from './services/knowledgeBaseService.js'; // Import KB functions
 import { substitutePlaceholders } from './placeholderSubstitutor.js'; // Value import
